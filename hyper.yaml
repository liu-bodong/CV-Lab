--- conflicted
+++ resolved
@@ -24,11 +24,7 @@
 optimizer: Adam
 loss: BCEWithLogitsLoss
 save_after_epochs: 50
-<<<<<<< HEAD
-patience: 10
-=======
 patience: 20
->>>>>>> ebf60093
 min_improvement: 0.0001
 use_amp: false
 
